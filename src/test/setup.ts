--- conflicted
+++ resolved
@@ -42,13 +42,9 @@
   setLineDash: vi.fn(),
 };
 
-<<<<<<< HEAD
-global.HTMLCanvasElement.prototype.getContext = vi.fn(() => mockContext) as unknown as typeof HTMLCanvasElement.prototype.getContext;
-=======
 global.HTMLCanvasElement.prototype.getContext = vi.fn(
   () => mockContext
 ) as unknown as typeof HTMLCanvasElement.prototype.getContext;
->>>>>>> ec6d2d12
 
 // Mock OffscreenCanvas if not available
 if (typeof OffscreenCanvas === 'undefined') {
